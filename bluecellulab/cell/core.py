--- conflicted
+++ resolved
@@ -50,19 +50,12 @@
 class Cell(InjectableMixin, PlottableMixin):
     """Represents a Cell object."""
 
-<<<<<<< HEAD
     max_id = 0
 
     def __init__(self,
                  template_path: str | Path,
                  morphology_path: str | Path,
                  cell_id: CellId = None,
-=======
-    def __init__(self,
-                 template_path: str | Path,
-                 morphology_path: str | Path,
-                 gid: int = 0,
->>>>>>> 87edf758
                  record_dt: Optional[float] = None,
                  template_format: str = "v5",
                  emodel_properties: Optional[EmodelProperties] = None,
@@ -96,14 +89,8 @@
         # Load the template
         neuron_template = NeuronTemplate(template_path, morphology_path)
         self.template_id = neuron_template.template_name  # useful to map NEURON and python objects
-<<<<<<< HEAD
         self.cell = neuron_template.get_cell(template_format, self.cell_id.id, emodel_properties)
-
-        self.soma = self.cell.getCell().soma[0]
-=======
-        self.cell = neuron_template.get_cell(template_format, gid, emodel_properties)
         self.soma = public_hoc_cell(self.cell).soma[0]
->>>>>>> 87edf758
         # WARNING: this finitialize 'must' be here, otherwhise the
         # diameters of the loaded morph are wrong
         neuron.h.finitialize()
@@ -111,12 +98,7 @@
         self.cellname = neuron.h.secname(sec=self.soma).split(".")[0]
 
         # Set the gid of the cell
-<<<<<<< HEAD
         self.cell.getCell().gid = self.cell_id.id
-=======
-        public_hoc_cell(self.cell).gid = gid
-        self.gid = gid
->>>>>>> 87edf758
 
         if rng_settings is None:
             self.rng_settings = RNGSettings("Random123")  # SONATA value
@@ -303,11 +285,6 @@
         self.is_made_passive = True
 
     def enable_ttx(self) -> None:
-<<<<<<< HEAD
-        """Add TTX to the bath (i.e. block the Na channels)."""
-        if hasattr(self.cell.getCell(), 'enable_ttx'):
-            self.cell.getCell().enable_ttx()
-=======
         """Add TTX to the environment (i.e. block the Na channels).
 
         Enable TTX by inserting TTXDynamicsSwitch and setting ttxo to
@@ -315,16 +292,10 @@
         """
         if hasattr(public_hoc_cell(self.cell), 'enable_ttx'):
             public_hoc_cell(self.cell).enable_ttx()
->>>>>>> 87edf758
         else:
             self._default_enable_ttx()
 
     def disable_ttx(self) -> None:
-<<<<<<< HEAD
-        """Add TTX to the bath (i.e. block the Na channels)."""
-        if hasattr(self.cell.getCell(), 'disable_ttx'):
-            self.cell.getCell().disable_ttx()
-=======
         """Remove TTX from the environment (i.e. unblock the Na channels).
 
         Disable TTX by inserting TTXDynamicsSwitch and setting ttxo to
@@ -332,7 +303,6 @@
         """
         if hasattr(public_hoc_cell(self.cell), 'disable_ttx'):
             public_hoc_cell(self.cell).disable_ttx()
->>>>>>> 87edf758
         else:
             self._default_disable_ttx()
 
@@ -425,17 +395,10 @@
         Args:
             section: Section to record from (Neuron section pointer).
             segx: Segment x coordinate.
-<<<<<<< HEAD
 
         Returns:
             A NumPy array containing the voltage recording values.
 
-=======
-
-        Returns:
-            A NumPy array containing the voltage recording values.
-
->>>>>>> 87edf758
         Raises:
             BluecellulabError: If voltage recording was not added previously using add_voltage_recording.
         """
