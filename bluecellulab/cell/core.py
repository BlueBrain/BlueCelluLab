--- conflicted
+++ resolved
@@ -106,11 +106,7 @@
 
         self.ips: dict[tuple[str, int], HocObjectType] = {}
         self.syn_mini_netcons: dict[tuple[str, int], HocObjectType] = {}
-<<<<<<< HEAD
-        self.serialized: SerializedSections | None = None
-=======
         self.serialized: Optional[SerializedSections] = None
->>>>>>> 1a3cdddf
 
         # Be careful when removing this,
         # time recording needs this push
@@ -316,25 +312,9 @@
                 section.insert('TTXDynamicsSwitch')
             section.ttxo_level_TTXDynamicsSwitch = 1e-14
 
-<<<<<<< HEAD
     def area(self) -> float:
         """The total surface area of the cell."""
         area = 0.0
-=======
-    def area(self):
-        """Calculate the total area of the cell.
-
-        Parameters
-        ----------
-
-
-        Returns
-        -------
-        area : float
-               Total surface area of the cell
-        """
-        area = 0
->>>>>>> 1a3cdddf
         for section in self.all:
             x_s = np.arange(1.0 / (2 * section.nseg), 1.0,
                             1.0 / (section.nseg))
@@ -344,62 +324,6 @@
             #    area += bluecellulab.neuron.h.area(segment.x, sec=section)
         return area
 
-<<<<<<< HEAD
-    def synlocation_to_segx(self, isec, ipt, syn_offset) -> float:
-        """Translate a synaptic (secid, ipt, offset) to a x coordinate.
-
-        Parameters
-        ----------
-        isec : integer
-               section id
-        ipt : float
-              ipt
-        syn_offset : float
-                     Synaptic offset
-
-        Returns
-        -------
-        x : float
-            The x coordinate on section with secid, where the synapse
-            can be placed
-        """
-        if syn_offset < 0.0:
-            syn_offset = 0.0
-
-        curr_sec = self.get_hsection(isec)
-        if curr_sec is None:
-            raise Exception(
-                "No section found at isec=%d in gid %d" %
-                (isec, self.gid))
-        length = curr_sec.L
-
-        # access section to compute the distance
-        if neuron.h.section_orientation(sec=self.get_hsection(isec)) == 1:
-            ipt = neuron.h.n3d(sec=self.get_hsection(isec)) - 1 - ipt
-            syn_offset = -syn_offset
-
-        distance = 0.5
-        if ipt < neuron.h.n3d(sec=self.get_hsection(isec)):
-            distance = (neuron.h.arc3d(ipt, sec=self.get_hsection(isec)) +
-                        syn_offset) / length
-            if distance == 0.0:
-                distance = 0.0000001
-            if distance >= 1.0:
-                distance = 0.9999999
-
-        if neuron.h.section_orientation(sec=self.get_hsection(isec)) == 1:
-            distance = 1 - distance
-
-        if distance < 0:
-            logger.warning(f"synlocation_to_segx found negative distance \
-                        at curr_sec({neuron.h.secname(sec=curr_sec)}) syn_offset: {syn_offset}")
-            return 0.0
-        else:
-            return distance
-
-    # pylint: disable=C0103
-=======
->>>>>>> 1a3cdddf
     def add_recording(self, var_name, dt=None):
         """Add a recording to the cell.
 
