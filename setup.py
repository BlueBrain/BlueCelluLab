--- conflicted
+++ resolved
@@ -38,16 +38,10 @@
         "numpy>=1.8.0,<2.0.0",
         "matplotlib>=3.0.0,<4.0.0",
         "pandas>=1.0.0,<3.0.0",
-<<<<<<< HEAD
-        "bluepysnap>=1.0.5,<2.0.0",
-        "pydantic>=1.10.2,<2.0.0",
+        "bluepysnap>=2.0.0,<3.0.0",
+        "pydantic>=2.5.2,<3.0.0",
         "typing-extensions>=4.8.0",
         "networkx>=3.2.1"
-=======
-        "bluepysnap>=2.0.0,<3.0.0",
-        "pydantic>=2.5.2,<3.0.0",
-        "typing-extensions>=4.8.0"
->>>>>>> ec5081e6
     ],
     keywords=[
         'computational neuroscience',
