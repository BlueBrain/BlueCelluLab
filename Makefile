clean:
	rm -f .coverage
<<<<<<< HEAD
	rm -f .coverage.*
	rm -f *.coverage
=======
>>>>>>> e653a2f9
	rm -f coverage.xml
	rm -f *.nrndat
	rm -f .coverage.*
	rm -f python.*.btr<|MERGE_RESOLUTION|>--- conflicted
+++ resolved
@@ -1,10 +1,7 @@
 clean:
 	rm -f .coverage
-<<<<<<< HEAD
 	rm -f .coverage.*
 	rm -f *.coverage
-=======
->>>>>>> e653a2f9
 	rm -f coverage.xml
 	rm -f *.nrndat
 	rm -f .coverage.*
