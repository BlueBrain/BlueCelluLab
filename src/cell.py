--- conflicted
+++ resolved
@@ -224,7 +224,6 @@
         else:
             weight_scalar = 1.0
 
-<<<<<<< HEAD
         if('SpontMinis' in syn_parameters):
             spont_minis_rate = syn_parameters['SpontMinis']
         else:
@@ -259,8 +258,6 @@
             self.ips[sid].setTbins(tbins_vec)
             self.ips[sid].setRate(rate_vec)
 
-=======
->>>>>>> de73e43c
     def locate_bapsite(self, seclist_name, distance):
         """Return the location of the BAP site"""
         return [x for x in self.cell.getCell().locateBAPSite(seclist_name, distance)]
@@ -425,32 +422,21 @@
 
     @tools.deprecated
     def addRecordings(self, var_names):
-<<<<<<< HEAD
         """Deprecated add_recordings"""
         return self.add_recordings(var_names)
 
     @tools.deprecated
     def getRecording(self, var_name):
         """Deprecated get_recording"""
-=======
-        return self.add_recording(var_name)
-
-    @tools.deprecated
-    def getRecording(self, var_name):
->>>>>>> de73e43c
         return self.get_recording(var_name)
 
     @tools.deprecated
     def addAllSectionsVoltageRecordings(self):
-<<<<<<< HEAD
         """Deprecated"""
-=======
->>>>>>> de73e43c
         self.add_allsections_voltagerecordings()
 
     @tools.deprecated
     def getAllSectionsVoltageRecordings(self):
-<<<<<<< HEAD
         """Deprecated"""
         return self.get_allsections_voltagerecordings()
 
@@ -461,16 +447,6 @@
 
     @tools.deprecated
     def addSynapticStimulus(self, section, location, delay=150):
-=======
-        self.get_allsections_voltagerecordings()
-
-    @tools.deprecated
-    def locateBAPSite(self, seclistName, distance):
-        return locate_BAPsite(seclistName, distance)
-
-    @tools.deprecated
-    def addSynapticStimulus(self, section, location, delay=150, gmax=.000000002):
->>>>>>> de73e43c
         """Add a synaptic stimulus to a certain section"""
         segname = section.name() + "(" + str(location) + ")"
         synapse = neuron.h.tmgExSyn(location, sec=section)
@@ -515,15 +491,9 @@
         currents = currents.from_python(i_content)
 
         pulse = neuron.h.new_IClamp(0.5, sec=self.soma)
-<<<<<<< HEAD
-        self.persistent.append(pulse)
-        self.persistent.append(time)
-        self.persistent.append(currents)
-=======
         self.persistent.objects.append(pulse)
         self.persistent.objects.append(time)
         self.persistent.objects.append(currents)
->>>>>>> de73e43c
         setattr(pulse, 'del', start_time)
         pulse.dur = stop_time - start_time
         currents.play(pulse._ref_amp, time)
