import numpy
import re
import math
import bglibpy
import tools
from bglibpy.importer import neuron

class Cell:
    """Represents a bglib cell"""
    class persistent:
        """The objects that need to stay persistent in python"""
        objects = []

    def __init__(self, template_name, morphology_name, gid=0, record_dt=None):
        neuron.h.load_file(template_name)
        template_content = open(template_name, "r").read()
        match = re.search("begintemplate\s*(\S*)", template_content)
        cell_name = match.group(1)
        self.cell = eval("neuron.h." + cell_name + "(0, morphology_name)")
        self.recordings = {}
        self.synapses = {}
        self.netstims = {}
        self.connections = {}
        self.cell.getCell().gid = gid
        self.gid = self.cell.getCell().gid

        self.mechanisms = []  # BTN: all additional mechanism stored in one list. easy to delete...

<<<<<<< HEAD
        self.syns = {}
=======
        self.synapse_number = 0
        self.syn_vecs = {}
        self.syn_vecstims = {}
        self.syns = {}
        self.syn_netcons = {}
        self.ips = {}
        self.syn_mini_netcons = {}
>>>>>>> 20b37124
        self.serialized = neuron.h.SerializedSections(self.cell.getCell())
        neuron.h.finitialize()

        self.soma = [x for x in self.cell.getCell().somatic][0]
        self.somatic = [x for x in self.cell.getCell().somatic]
        self.basal = [x for x in self.cell.getCell().basal]
        self.apical = [x for x in self.cell.getCell().apical]
        self.axonal = [x for x in self.cell.getCell().axonal]
        self.all = [x for x in self.cell.getCell().all]

        self.add_recordings(['self.soma(0.5)._ref_v', 'neuron.h._ref_t'], dt=record_dt)
        self.cell_dendrograms = []
        self.plotWindows = []

        self.hypamp = self.cell.getHypAmp()
        self.threshold = self.cell.getThreshold()

    def re_init_rng(self):
        """Reinitialize the random number generator for the stochastic channels"""
        self.cell.re_init_rng()

    def get_section(self, raw_section_id):
        ''' use the serialized object to find your section'''
        return self.serialized.isec2sec[int(raw_section_id)].sec

    def synlocation_to_segx(self, isec, ipt, syn_offset, test=False):
        """need to put  description"""

        curr_sec = self.get_section(isec)
        L = curr_sec.L

        debug_too_large = 0
        debug_too_small = 0
        # access section to compute the distance
        if neuron.h.section_orientation(sec=self.get_section(isec)) == 1:
            ipt = neuron.h.n3d(sec=self.get_section(isec)) - 1 - ipt

        if ipt < neuron.h.n3d(sec=self.get_section(isec)):
            distance = (ipt + syn_offset) / L
            if distance >= 1.0:
                distance = 1
                debug_too_large = debug_too_large + 1

        if neuron.h.section_orientation(sec=self.get_section(isec)) == 1:
            distance = 1 - distance

        if distance <= 0:
            distance = 0
            debug_too_small = debug_too_small + 1

        if(test):
            print 'location_to_point:: %i <=0 and %i >= 1' % (debug_too_small, debug_too_large)

        return distance

    def showDendDiam(self):
        """Show a dendrogram plot"""
        import pylab
        diamlist = [section.diam for section in self.apical]
        pylab.hist(diamlist, bins=int((max(diamlist) - min(diamlist)) / .1))
        pylab.show()

    def add_recording(self, var_name, dt=None):
        """Add a recording to the cell"""
        recording = neuron.h.Vector()
        if dt:
            recording.record(eval(var_name),dt)
        else:
            recording.record(eval(var_name))
        self.recordings[var_name] = recording

    def add_recordings(self, var_names, dt=None):
        """Add a set of recordings to the cell"""
        for var_name in var_names:
            self.add_recording(var_name, dt)

    def add_allsections_voltagerecordings(self):
        """Add a voltage recording to every section of the cell"""
        all_sections = self.cell.getCell().all
        for section in all_sections:
            var_name = 'neuron.h.' + section.name() + "(0.5)._ref_v"
            self.addRecording(var_name)

    def get_allsections_voltagerecordings(self):
        """Get all the voltage recordings from all the sections"""
        allSectionVoltages = {}
        all_sections = self.cell.getCell().all
        for section in all_sections:
            var_name = 'neuron.h.' + section.name() + "(0.5)._ref_v"
            allSectionVoltages[section.name()] = self.getRecording(var_name)
        return allSectionVoltages

    def get_recording(self, var_name):
        """Get recorded values"""
        return self.recordings[var_name].to_python()

    def add_replay_noise(self, gid, mean, variance, noise_seed, delay=0, dur=10000):
        """need to put  description"""
        rand = neuron.h.Random(gid + noise_seed)
        tstim = neuron.h.TStim(0.5, rand, sec=self.soma)  # self.get_section(0)) # assuming that section 0 is the soma
        tstim.noise(delay, dur, mean, variance)
        self.persistent.objects.append(rand)
        self.persistent.objects.append(tstim)

    def add_replay_synapse(self, sid, syn_description, connection_modifiers, base_seed, synapse_level=0):
        pre_gid = int(syn_description[0])
        delay = syn_description[1]
        post_sec_id = syn_description[2]
        isec = post_sec_id
        post_seg_id = syn_description[3]
        ipt = post_seg_id
        post_seg_distance = syn_description[4]
        syn_offset = post_seg_distance
        #gsyn = syn_description[8]
        syn_U = syn_description[9]
        syn_D = syn_description[10]
        syn_F = syn_description[11]
        syn_DTC = syn_description[12]
        syn_type = syn_description[13]
        ''' --- TODO: what happens with -1 in location_to_point --- '''
        location = self.synlocation_to_segx(isec, ipt, syn_offset)
        if location == None :
            print 'add_single_synapse: going to skip this synapse'
            return -1

        distance =  bglibpy.\
          neuron.h.distance(location,sec=self.get_section(post_sec_id))

        if(syn_type < 100):
            ''' see: https://bbpteam.epfl.ch/\
            wiki/index.php/BlueBuilder_Specifications#NRN,
            inhibitory synapse
            '''
            syn = bglibpy.neuron.h.\
              ProbGABAAB_EMS(location, \
                             sec=self.get_section(post_sec_id))

            syn.tau_d_GABAA = syn_DTC
            rng = bglibpy.neuron.h.Random()
            rng.MCellRan4(sid *100000+100, self.gid + 250 + base_seed)
            rng.lognormal(0.2, 0.1)
            syn.tau_r_GABAA = rng.repick()
        else:
            ''' else we have excitatory synapse '''
            syn = bglibpy.neuron.h.\
              ProbAMPANMDA_EMS(location,sec=self.get_section(post_sec_id))
            syn.tau_d_AMPA = syn_DTC

        # hoc exec synapse configure blocks
        for cmd in connection_modifiers['SynapseConfigure']:
            cmd = cmd.replace('%s', '\n%(syn)s')
            bglibpy.neuron.h(cmd % {'syn': syn.hname()})

        syn.Use = abs( syn_U )
        syn.Dep = abs( syn_D )
        syn.Fac = abs( syn_F )
        syn.synapseID = sid

        rndd = bglibpy.neuron.h.Random()
        rndd.MCellRan4(sid * 100000 + 100, self.gid + 250 + base_seed )
        rndd.uniform(0, 1)
        syn.setRNG(rndd)
        self.persistent.objects.append(rndd)
        self.syns[sid] = syn

        return syn

    def get_section(self, raw_section_id) :
        ''' use the serialized object to find your section'''
        return self.serialized.isec2sec[int(raw_section_id)].sec

    def locate_bapsite(self, seclist_name, distance):
        """Return the location of the BAP site"""
        return [x for x in self.cell.getCell().locateBAPSite(seclist_name, distance)]

    def get_childrensections(self, parentsection):
        """Get the children section of a neuron section"""
        number_children = neuron.h.SectionRef(sec=parentsection).nchild()
        children = []
        for index in range(0, int(number_children)):
            children.append(neuron.h.SectionRef(sec=self.soma).child[index])
        return children

    def get_parentsection(self, childsection):
        """Get the parent section of a neuron section"""
        print self.soma
        return neuron.h.SectionRef(sec=childsection).parent

    def addAxialCurrentRecordings(self, section):
        """Create a recording that will contain all the axial current flowing in and out of the section"""
        secname = neuron.h.secname(sec=section)
        self.addRecording(secname)
        for child in self.get_childrensections(section):
            self.addRecording(child)
        self.get_parentsection(section)

    def getAxialCurrentRecording(self, section):
        """Return the axial current recording"""
        secname = neuron.h.secname(sec=section)
        for child in self.get_childrensections(section):
            self.getRecording(secname)
            self.getRecording(child)

    def somatic_branches(self):
        """Show the index numbers """
        nchild = neuron.h.SectionRef(sec=self.soma).nchild()
        for index in range(0, int(nchild)):
            secname = neuron.h.secname(sec=neuron.h.SectionRef(sec=self.soma).child[index])
            if not "axon" in secname:
                if "dend" in secname:
                    dendnumber = int(secname.split("dend")[1].split("[")[1].split("]")[0])
                    secnumber = int(self.cell.getCell().nSecAxonalOrig + self.cell.getCell().nSecSoma + dendnumber)
                    print dendnumber, secnumber
                elif "apic" in secname:
                    apicnumber = int(secname.split("apic")[1].split("[")[1].split("]")[0])
                    secnumber = int(self.cell.getCell().nSecAxonalOrig + self.cell.getCell().nSecSoma + self.cell.getCell().nSecBasal + apicnumber)
                    print apicnumber, secnumber
                else:
                    raise Exception("somaticbranches: No apic or dend found in section %s" % secname)

    def apical_trunk(self):
        """Return the apical trunk of the cell"""
        if len(self.apical) is 0:
            return []
        else:
            apicaltrunk = []
            apicaltrunk.append(self.apical[0])
            currentsection = self.apical[0]
            while True:
                children = [neuron.h.SectionRef(sec=currentsection).child[index] for index in range(0, int(neuron.h.SectionRef(sec=currentsection).nchild()))]
                if len(children) is 0:
                    break
                maxdiam = 0
                for child in children:
                    if child.diam > maxdiam:
                        currentsection = child
                        maxdiam = child.diam
                apicaltrunk.append(child)
            return apicaltrunk

    def addRamp(self, start_time, stop_time, start_level, stop_level, dt=0.1):
        """Add a ramp current injection"""
        t_content = numpy.arange(start_time, stop_time, dt)
        i_content = [((stop_level - start_level) / (stop_time - start_time)) * (x - start_time) + start_level for x in t_content]
        self.injectCurrentWaveform(t_content, i_content)

    def addVClamp(self, stop_time, level):
        """Add a voltage clamp"""
        vclamp = neuron.h.SEClamp(0.5, sec=self.soma)
        vclamp.amp1 = level
        vclamp.dur1 = stop_time
        vclamp.dur2 = 0
        vclamp.dur3 = 0
        self.persistent.objects.append(vclamp)

    def addSineCurrentInject(self, start_time, stop_time, freq, amplitude, mid_level, dt=1.0):
        """Add a sinusoidal current injection"""
        t_content = numpy.arange(start_time, stop_time, dt)
        i_content = [amplitude * math.sin(freq * (x - start_time) * (2 * math.pi)) + mid_level for x in t_content]
        self.injectCurrentWaveform(t_content, i_content)
        return (t_content, i_content)

    def getTime(self):
        """Get the time vector"""
        return numpy.array(self.getRecording('neuron.h._ref_t'))

    def getSomaVoltage(self):
        """Get a vector of the soma voltage"""
        return numpy.array(self.getRecording('self.soma(0.5)._ref_v'))

    def getNumberOfSegments(self):
        """Get the number of segments in the cell"""
        totalnseg = 0
        for section in self.all:
            totalnseg += section.nseg
        return totalnseg

    def addPlotWindow(self, var_list, xlim=None, ylim=None, title=""):
        """Add a window to plot a variable"""
        xlim = [0, 1000] if xlim is None else xlim
        ylim = [-100, 100] if ylim is None else ylim
        for var_name in var_list:
            if var_name not in self.recordings:
                self.addRecording(var_name)
        self.plotWindows.append(plotwindow.PlotWindow(var_list, self, xlim, ylim, title))

    def showDendrogram(self, variable=None, active=False):
        """Show a dendrogram of the cell"""
        cell_dendrogram = dendrogram.Dendrogram([x for x in self.cell.getCell().all], variable=variable, active=active)
        cell_dendrogram.redraw()
        self.cell_dendrograms.append(cell_dendrogram)

    def update(self):
        """Update all the windows"""
        for window in self.plotWindows:
            window.redraw()
        for cell_dendrogram in self.cell_dendrograms:
            cell_dendrogram.redraw()

    def delete(self):
        """Delete the cell"""
        if self.cell:
            if self.cell.getCell():
                self.cell.getCell().clear()
        #for window in self.plotWindows:
        #    window.process.join()
        for object in self.persistent.objects:
            del(object)
        #del(self.persistent.objects)

    def __del__(self):
        self.delete()



    """
    Deprecated functions
    """

    @tools.deprecated
    def getThreshold(self):
        self.cell.threshold

    @tools.deprecated
    def getHypAmp(self):
        """Get the current level necessary to bring the cell to -85 mV"""
        return self.cell.hypamp

    @tools.deprecated
    def addRecording(self, var_name):
        return self.add_recording(var_name)

    @tools.deprecated
    def addRecordings(self, var_names):
        return self.add_recording(var_name)

    @tools.deprecated
    def getRecording(self, var_name):
        return get_recording(self, var_name)

    @tools.deprecated
    def addAllSectionsVoltageRecordings(self):
        self.add_allsections_voltagerecordings()

    @tools.deprecated
    def getAllSectionsVoltageRecordings(self):
        self.get_allsections_voltagerecordings()

    @tools.deprecated
    def locateBAPSite(self, seclistName, distance):
        return locate_BAPsite(seclistName, distance)

    @tools.deprecated
    def addSynapticStimulus(self, section, location, delay=150, gmax=.000000002):
        """Add a synaptic stimulus to a certain section"""
        segname = section.name() + "(" + str(location) + ")"
        synapse = neuron.h.tmgExSyn(location, sec=section)
        synapse.Use = 0.5
        synapse.Fac = 21

        netstim = neuron.h.NetStim(sec=section)
        stimfreq = 70
        netstim.interval = 1000 / stimfreq
        netstim.number = 1
        netstim.start = delay
        netstim.noise = 0
        connection = neuron.h.NetCon(netstim, synapse, 10, 0, 700, sec=section)
        connection.weight[0] = 1.0
        self.synapses[segname] = synapse
        self.netstims[segname] = netstim
        self.connections[segname] = connection

    @tools.deprecated
    def removeSynapticStimulus(self, segname):
        """Removed a synaptic stimulus"""
        self.synapses[segname] = None
        self.netstims[segname] = None
        self.connections[segname] = None

    @tools.deprecated
    def addAllSynapses(self):
        """Add synapses to all dendritic sections"""
        dendritic_sections = [x for x in self.cell.getCell().basal] + [x for x in self.cell.getCell().apical]
        for section in dendritic_sections:
            self.addSynapticStimulus(section, 0)
            self.addSynapticStimulus(section, 0.5)
            self.addSynapticStimulus(section, 1)

    def injectCurrentWaveform(self, t_content, i_content):
        """Inject a current in the cell"""
        start_time = t_content[0]
        stop_time = t_content[-1]
        time = neuron.h.Vector()
        currents = neuron.h.Vector()
        time = time.from_python(t_content)
        currents = currents.from_python(i_content)

        pulse = neuron.h.new_IClamp(0.5, sec=self.soma)
        self.persistent.objects.append(pulse)
        self.persistent.objects.append(time)
        self.persistent.objects.append(currents)
        setattr(pulse, 'del', start_time)
        pulse.dur = stop_time - start_time
        currents.play(pulse._ref_amp, time)
<|MERGE_RESOLUTION|>--- conflicted
+++ resolved
@@ -26,9 +26,6 @@
 
         self.mechanisms = []  # BTN: all additional mechanism stored in one list. easy to delete...
 
-<<<<<<< HEAD
-        self.syns = {}
-=======
         self.synapse_number = 0
         self.syn_vecs = {}
         self.syn_vecstims = {}
@@ -36,7 +33,6 @@
         self.syn_netcons = {}
         self.ips = {}
         self.syn_mini_netcons = {}
->>>>>>> 20b37124
         self.serialized = neuron.h.SerializedSections(self.cell.getCell())
         neuron.h.finitialize()
 
