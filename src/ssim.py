--- conflicted
+++ resolved
@@ -209,8 +209,6 @@
     def add_single_synapse(self, gid, sid, syn_description, connection_modifiers):
         """Add a replay synapse on the cell"""
         return self.cells[gid].add_replay_synapse(sid, syn_description, connection_modifiers, self.base_seed)
-<<<<<<< HEAD
-=======
 
     @staticmethod
     def check_connection_contents(contents):
@@ -218,7 +216,6 @@
         for key in contents.keys:
             if key not in ['Weight', 'SynapseID', 'SpontMinis', 'SynapseConfigure', 'Source', 'Destination', 'Delay']:
                 raise Exception("Key %s in Connection blocks not supported by BGLibPy" % key)
->>>>>>> f7152380
 
     def _evaluate_connection_parameters(self, pre_gid, post_gid, syn_type):
         """ Apply connection blocks in order for pre_gid, post_gid to determine a final connection override for this pair (pre_gid, post_gid)
