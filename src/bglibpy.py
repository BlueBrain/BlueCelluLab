--- conflicted
+++ resolved
@@ -5,10 +5,6 @@
 import sys
 import os
 import pickle
-<<<<<<< HEAD
-
-=======
->>>>>>> 1fa9011a
 import numpy
 import re
 import matplotlib as plt
